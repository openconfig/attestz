--- conflicted
+++ resolved
@@ -30,11 +30,7 @@
 // IssueOwnerIakCertReq is the request to SwitchOwnerCaClient.IssueOwnerIakCert().
 type IssueOwnerIakCertReq struct {
 	// Identity fields of a given switch control card.
-<<<<<<< HEAD
 	cardID *cpb.ControlCardVendorId
-=======
-	cardId *cpb.ControlCardVendorId
->>>>>>> 37f268e9
 	// PEM-encoded IAK public key.
 	iakPubPem string
 }
@@ -45,7 +41,6 @@
 	ownerIakCertPem string
 }
 
-<<<<<<< HEAD
 // IssueOwnerIDevIDCertReq is the request to SwitchOwnerCaClient.IssueOwnerIDevIDCert().
 type IssueOwnerIDevIDCertReq struct {
 	// Identity fields of a given switch control card.
@@ -58,20 +53,6 @@
 type IssueOwnerIDevIDCertResp struct {
 	// PEM-encoded owner IDevID cert (signed by the switch owner CA).
 	ownerIDevIDCertPem string
-=======
-// IssueOwnerIDevIdCertReq is the request to SwitchOwnerCaClient.IssueOwnerIDevIdCert().
-type IssueOwnerIDevIdCertReq struct {
-	// Identity fields of a given switch control card.
-	cardId *cpb.ControlCardVendorId
-	// PEM-encoded IDevID public key.
-	iDevIdPubPem string
-}
-
-// IssueOwnerIDevIdCertResp is the response to SwitchOwnerCaClient.IssueOwnerIDevIdCert().
-type IssueOwnerIDevIdCertResp struct {
-	// PEM-encoded owner IDevID cert (signed by the switch owner CA).
-	ownerIDevIdCertPem string
->>>>>>> 37f268e9
 }
 
 // Client to communicate with the Switch Owner CA to issue oIAK and oIDevID certs.
@@ -80,11 +61,7 @@
 	IssueOwnerIakCert(req *IssueOwnerIakCertReq) (*IssueOwnerIakCertResp, error)
 
 	// For a given switch control card ID, issue an oIDevID PEM cert based on IDevID public key PEM.
-<<<<<<< HEAD
 	IssueOwnerIDevIDCert(req *IssueOwnerIDevIDCertReq) (*IssueOwnerIDevIDCertResp, error)
-=======
-	IssueOwnerIDevIdCert(req *IssueOwnerIDevIdCertReq) (*IssueOwnerIDevIdCertResp, error)
->>>>>>> 37f268e9
 }
 
 // EnrollzDeviceClient is a wrapper around gRPC `TpmEnrollzServiceClient` to allow callers to specify
@@ -179,11 +156,7 @@
 
 	// 3. Call Switch Owner CA to issue oIAK and oIDevID certs.
 	issueOwnerIakCertReq := &IssueOwnerIakCertReq{
-<<<<<<< HEAD
 		cardID:    getIakCertResp.ControlCardId,
-=======
-		cardId:    getIakCertResp.ControlCardId,
->>>>>>> 37f268e9
 		iakPubPem: tpmCertVerifierResp.iakPubPem,
 	}
 	issueOwnerIakCertResp, err := req.deps.IssueOwnerIakCert(issueOwnerIakCertReq)
@@ -194,39 +167,24 @@
 	log.Infof("Successfully received Switch Owner CA IssueOwnerIakCert() resp=%s for control_card_id=%s IAK_pub_pem=%s",
 		issueOwnerIakCertResp.ownerIakCertPem, prototext.Format(getIakCertResp.ControlCardId), tpmCertVerifierResp.iakPubPem)
 
-<<<<<<< HEAD
 	issueOwnerIDevIdCertReq := &IssueOwnerIDevIDCertReq{
 		cardID:       getIakCertResp.ControlCardId,
 		iDevIDPubPem: tpmCertVerifierResp.iDevIDPubPem,
 	}
 	issueOwnerIDevIdCertResp, err := req.deps.IssueOwnerIDevIDCert(issueOwnerIDevIdCertReq)
-=======
-	issueOwnerIDevIdCertReq := &IssueOwnerIDevIdCertReq{
-		cardId:       getIakCertResp.ControlCardId,
-		iDevIdPubPem: tpmCertVerifierResp.iDevIdPubPem,
-	}
-	issueOwnerIDevIdCertResp, err := req.deps.IssueOwnerIDevIdCert(issueOwnerIDevIdCertReq)
->>>>>>> 37f268e9
+ 
 	if err != nil {
 		return fmt.Errorf("failed to execute Switch Owner CA IssueOwnerIDevIDCert() with control_card_id=%s IDevID_pub_pem=%s: %w",
 			prototext.Format(getIakCertResp.ControlCardId), tpmCertVerifierResp.iDevIDPubPem, err)
 	}
 	log.Infof("Successfully received Switch Owner CA IssueOwnerIDevIdCert() resp=%s for control_card_id=%s IDevID_pub_pem=%s",
-<<<<<<< HEAD
 		issueOwnerIDevIdCertResp.ownerIDevIDCertPem, prototext.Format(getIakCertResp.ControlCardId), tpmCertVerifierResp.iDevIDPubPem)
-=======
-		issueOwnerIDevIdCertResp.ownerIDevIdCertPem, prototext.Format(getIakCertResp.ControlCardId), tpmCertVerifierResp.iDevIdPubPem)
->>>>>>> 37f268e9
 
 	// 4. Call device's RotateOIakCert for the specified card card to persist oIAK and oIDevID certs.
 	rotateOIakCertReq := &epb.RotateOIakCertRequest{
 		ControlCardSelection: req.controlCardSelection,
 		OiakCert:             issueOwnerIakCertResp.ownerIakCertPem,
-<<<<<<< HEAD
 		OidevidCert:          issueOwnerIDevIdCertResp.ownerIDevIDCertPem,
-=======
-		OidevidCert:          issueOwnerIDevIdCertResp.ownerIDevIdCertPem,
->>>>>>> 37f268e9
 	}
 	rotateOIakCertResp, err := req.deps.RotateOIakCert(rotateOIakCertReq)
 	if err != nil {
@@ -290,11 +248,7 @@
 
 	// 3. Call Switch Owner CA to issue a new oIAK cert.
 	issueOwnerIakCertReq := &IssueOwnerIakCertReq{
-<<<<<<< HEAD
 		cardID:    getIakCertResp.ControlCardId,
-=======
-		cardId:    getIakCertResp.ControlCardId,
->>>>>>> 37f268e9
 		iakPubPem: tpmCertVerifierResp.pubPem,
 	}
 	issueOwnerIakCertResp, err := req.deps.IssueOwnerIakCert(issueOwnerIakCertReq)
